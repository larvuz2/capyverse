--- conflicted
+++ resolved
@@ -1,11 +1,9 @@
 import * as THREE from 'three';
 import { GLTFLoader } from 'three/examples/jsm/loaders/GLTFLoader.js';
 import { OrbitControls } from 'three/examples/jsm/controls/OrbitControls.js';
-<<<<<<< HEAD
-import RAPIER from '@dimforge/rapier3d/rapier';
+import * as RAPIER from '@dimforge/rapier3d';
 import { GUI } from 'three/examples/jsm/libs/lil-gui.module.min.js';
-=======
->>>>>>> 78f85c46
+import ThirdPersonCamera from './ThirdPersonCamera.js';
 
 // Scene setup
 const scene = new THREE.Scene();
@@ -15,74 +13,6 @@
 renderer.setSize(window.innerWidth, window.innerHeight);
 renderer.shadowMap.enabled = true;
 document.getElementById('container').appendChild(renderer.domElement);
-
-// Third-person camera settings
-const cameraSettings = {
-  distance: 10,       // Distance from the character
-  height: 5,          // Height above the character
-  rotationOffset: 0,  // Rotation offset around character (in radians)
-  lookAtHeight: 1,    // Height offset for lookAt point
-  damping: 0.05,      // Camera movement smoothing factor
-  rotationSpeed: 0.01 // How fast the camera rotates around character
-};
-
-// Third-person camera controller
-class ThirdPersonCamera {
-  constructor(camera, target, settings) {
-    this.camera = camera;
-    this.target = target;
-    this.settings = settings;
-    
-    // Current camera position and target
-    this.currentPosition = new THREE.Vector3();
-    this.currentLookAt = new THREE.Vector3();
-    
-    // Initialize position
-    this.updatePosition();
-  }
-  
-  updatePosition(forceUpdate = false) {
-    if (!this.target) return;
-    
-    // Calculate ideal camera position
-    const targetPosition = new THREE.Vector3().copy(this.target.position);
-    
-    // Calculate camera position based on distance, height and rotation
-    const idealOffset = new THREE.Vector3(
-      Math.sin(this.settings.rotationOffset) * this.settings.distance,
-      this.settings.height,
-      Math.cos(this.settings.rotationOffset) * this.settings.distance
-    );
-    
-    // Calculate look-at point with height offset
-    const idealLookAt = new THREE.Vector3(
-      targetPosition.x,
-      targetPosition.y + this.settings.lookAtHeight,
-      targetPosition.z
-    );
-    
-    // Apply ideal offset to target position
-    idealOffset.add(targetPosition);
-    
-    // Apply damping for smooth camera movement
-    if (forceUpdate) {
-      this.currentPosition.copy(idealOffset);
-      this.currentLookAt.copy(idealLookAt);
-    } else {
-      this.currentPosition.lerp(idealOffset, this.settings.damping);
-      this.currentLookAt.lerp(idealLookAt, this.settings.damping);
-    }
-    
-    // Update camera position and lookAt
-    this.camera.position.copy(this.currentPosition);
-    this.camera.lookAt(this.currentLookAt);
-  }
-  
-  // Rotate camera around character
-  rotateAroundTarget(angleChange) {
-    this.settings.rotationOffset += angleChange;
-  }
-}
 
 // Orbit controls for development
 const controls = new OrbitControls(camera, renderer.domElement);
@@ -107,17 +37,13 @@
 directionalLight.shadow.camera.bottom = -20;
 scene.add(directionalLight);
 
-<<<<<<< HEAD
 // Physics setup
 let world, characterBody;
 let physicsInitialized = false;
-let rapier;
+let rapier = RAPIER;
 
 async function initPhysics() {
   try {
-    // Initialize RAPIER
-    rapier = await RAPIER();
-    
     // Create a physics world
     world = new rapier.World({ x: 0.0, y: -19.62, z: 0.0 }); // Heavy gravity (2x normal)
     
@@ -132,8 +58,6 @@
   }
 }
 
-=======
->>>>>>> 78f85c46
 // Character and animations
 let mixer, idleAction, walkAction, activeAction;
 let character;
@@ -147,7 +71,6 @@
   character.castShadow = true;
   character.position.set(0, 1, 0);
   scene.add(character);
-<<<<<<< HEAD
   
   // Create physics body for character
   const rigidBodyDesc = rapier.RigidBodyDesc.dynamic()
@@ -156,8 +79,6 @@
   
   const characterColliderDesc = rapier.ColliderDesc.capsule(0.5, 0.3);
   world.createCollider(characterColliderDesc, characterBody);
-=======
->>>>>>> 78f85c46
 }
 
 // Load character and animations
@@ -171,7 +92,6 @@
     character.position.set(0, 1, 0);
     scene.add(character);
     
-<<<<<<< HEAD
     // Create physics body for character
     const rigidBodyDesc = rapier.RigidBodyDesc.dynamic()
       .setTranslation(0, 1, 0);
@@ -180,8 +100,6 @@
     const characterColliderDesc = rapier.ColliderDesc.capsule(0.5, 0.3);
     world.createCollider(characterColliderDesc, characterBody);
     
-=======
->>>>>>> 78f85c46
     // Load animations
     mixer = new THREE.AnimationMixer(character);
     
@@ -222,7 +140,7 @@
 }
 
 // Input handling
-const keys = { w: false, a: false, s: false, d: false, space: false, q: false, e: false };
+const keys = { w: false, a: false, s: false, d: false, space: false };
 document.addEventListener('keydown', (e) => {
   switch(e.key.toLowerCase()) {
     case 'w': keys.w = true; break;
@@ -230,8 +148,6 @@
     case 's': keys.s = true; break;
     case 'd': keys.d = true; break;
     case ' ': keys.space = true; break;
-    case 'q': keys.q = true; break;
-    case 'e': keys.e = true; break;
   }
 });
 document.addEventListener('keyup', (e) => {
@@ -241,8 +157,6 @@
     case 's': keys.s = false; break;
     case 'd': keys.d = false; break;
     case ' ': keys.space = false; break;
-    case 'q': keys.q = false; break;
-    case 'e': keys.e = false; break;
   }
 });
 
@@ -255,11 +169,11 @@
 let thirdPersonCamera; // Reference to our camera controller
 
 function updateCharacter(delta) {
-  if (!character) return;
-  
+  if (!characterBody) return;
+  
+  const velocity = characterBody.linvel();
   let movement = new THREE.Vector3();
   
-<<<<<<< HEAD
   // Check if grounded
   const position = characterBody.translation();
   const ray = new rapier.Ray(
@@ -269,8 +183,6 @@
   const hit = world.castRay(ray, 1.1, true);
   isGrounded = hit !== null;
 
-=======
->>>>>>> 78f85c46
   // Movement
   if (keys.w) movement.z -= 1;
   if (keys.s) movement.z += 1;
@@ -278,7 +190,7 @@
   if (keys.d) movement.x += 1;
   
   if (movement.length() > 0) {
-    movement.normalize().multiplyScalar(moveSpeed * delta);
+    movement.normalize().multiplyScalar(moveSpeed);
     lastDirection.copy(movement).normalize();
     
     // Switch to walk animation
@@ -297,76 +209,25 @@
   }
 
   // Apply movement
-  character.position.x += movement.x;
-  character.position.z += movement.z;
-  
-  // Simple gravity and jumping
-  if (isGrounded) {
-    velocity.y = 0;
-    if (keys.space) {
-      velocity.y = jumpForce;
-      isGrounded = false;
-    }
-  } else {
-    velocity.y -= 9.8 * 2 * delta; // Heavy gravity (2x normal)
-  }
-  
-  character.position.y += velocity.y * delta;
-  
-  // Simple ground collision
-  if (character.position.y < 1) {
-    character.position.y = 1;
-    isGrounded = true;
-  }
+  characterBody.setLinvel(
+    { x: movement.x, y: velocity.y, z: movement.z },
+    true
+  );
+
+  // Jump
+  if (keys.space && isGrounded) {
+    characterBody.setLinvel({ x: velocity.x, y: jumpForce, z: velocity.z }, true);
+  }
+
+  // Update character position
+  const pos = characterBody.translation();
+  character.position.set(pos.x, pos.y - 0.5, pos.z); // Adjust Y to account for capsule height
   
   // Rotate character to face movement direction
   if (movement.length() > 0) {
     const targetRotation = Math.atan2(movement.x, movement.z);
     character.rotation.y = targetRotation;
   }
-  
-<<<<<<< HEAD
-  // Camera rotation with Q and E keys
-  if (thirdPersonCamera) {
-    if (keys.q) {
-      thirdPersonCamera.rotateAroundTarget(cameraSettings.rotationSpeed);
-    }
-    if (keys.e) {
-      thirdPersonCamera.rotateAroundTarget(-cameraSettings.rotationSpeed);
-    }
-    
-    // Update camera position
-    thirdPersonCamera.updatePosition();
-  }
-}
-
-// Setup GUI
-function setupGUI() {
-  const gui = new GUI();
-  const cameraFolder = gui.addFolder('Third Person Camera');
-  
-  cameraFolder.add(cameraSettings, 'distance', 3, 20).name('Distance');
-  cameraFolder.add(cameraSettings, 'height', 1, 15).name('Height');
-  cameraFolder.add(cameraSettings, 'lookAtHeight', 0, 5).name('Look At Height');
-  cameraFolder.add(cameraSettings, 'damping', 0.01, 0.5).name('Smoothing');
-  cameraFolder.add(cameraSettings, 'rotationSpeed', 0.001, 0.05).name('Rotation Speed');
-  
-  cameraFolder.open();
-  
-  // Add instructions for camera rotation
-  const infoElement = document.getElementById('info');
-  const cameraInstructions = document.createElement('p');
-  cameraInstructions.innerHTML = 'Camera Controls:<br>Q - Rotate Left<br>E - Rotate Right';
-  infoElement.appendChild(cameraInstructions);
-=======
-  // Camera follow
-  camera.position.set(
-    character.position.x + lastDirection.x * -10, 
-    character.position.y + 5, 
-    character.position.z + lastDirection.z * -10
-  );
-  camera.lookAt(character.position.x, character.position.y + 1, character.position.z);
->>>>>>> 78f85c46
 }
 
 // Animation loop
@@ -376,8 +237,16 @@
   
   const delta = clock.getDelta();
   
-  if (mixer) mixer.update(delta);
-  updateCharacter(delta);
+  if (physicsInitialized) {
+    world.step();
+    if (mixer) mixer.update(delta);
+    updateCharacter(delta);
+    
+    // Update third-person camera
+    if (thirdPersonCamera && character) {
+      thirdPersonCamera.update(delta);
+    }
+  }
   
   controls.update();
   renderer.render(scene, camera);
@@ -387,30 +256,21 @@
 async function init() {
   try {
     // Set initial camera position
-    camera.position.set(0, 5, 10);
+    camera.position.set(0, 10, 20);
     camera.lookAt(0, 0, 0);
     
-<<<<<<< HEAD
     // Initialize physics first
     await initPhysics();
     
-=======
->>>>>>> 78f85c46
     // Create ground
     createGround();
     
     // Load models
     await loadModels();
     
-<<<<<<< HEAD
     // Setup third-person camera
-    thirdPersonCamera = new ThirdPersonCamera(camera, character, cameraSettings);
-    
-    // Setup GUI controls
-    setupGUI();
-    
-=======
->>>>>>> 78f85c46
+    thirdPersonCamera = new ThirdPersonCamera(camera, character, scene);
+    
     // Start animation loop
     animate();
     
